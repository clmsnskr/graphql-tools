--- conflicted
+++ resolved
@@ -95,27 +95,6 @@
   }
 `;
 
-<<<<<<< HEAD
-const enumSchema = makeExecutableSchema({
-  typeDefs: enumTest,
-  resolvers: {
-    Color: {
-      RED: '#EA3232',
-    },
-    NumericEnum: {
-      TEST: 1,
-    },
-    Query: {
-      color() {
-        return '#EA3232';
-      },
-      numericEnum() {
-        return 1;
-      },
-    },
-  },
-});
-=======
 let enumSchema: GraphQLSchema;
 
 if (process.env.GRAPHQL_VERSION !== '^0.11') {
@@ -139,7 +118,6 @@
     },
   });
 }
->>>>>>> e1b346aa
 
 let linkSchema = `
   """
@@ -235,8 +213,6 @@
     }
   `;
 
-<<<<<<< HEAD
-=======
   enumSchema = makeExecutableSchema({
     typeDefs: enumTest,
     resolvers: {
@@ -257,7 +233,6 @@
     },
   });
 
->>>>>>> e1b346aa
   linkSchema = `
     # A new type linking the Property type.
     type LinkType {
@@ -310,7 +285,6 @@
 
       mergedSchema = mergeSchemas({
         schemas: [
-<<<<<<< HEAD
           {
             name: 'Property',
             schema: propertySchema,
@@ -343,16 +317,6 @@
             name: 'LocalSubscription',
             schema: localSubscriptionSchema,
           },
-=======
-          propertySchema,
-          bookingSchema,
-          productSchema,
-          scalarTest,
-          enumSchema,
-          linkSchema,
-          loneExtend,
-          localSubscriptionSchema,
->>>>>>> e1b346aa
         ],
         resolvers: {
           Property: {
@@ -570,8 +534,6 @@
       });
 
       it('works with custom enums', async () => {
-<<<<<<< HEAD
-=======
         const localSchema = makeExecutableSchema({
           typeDefs: enumTest,
           resolvers: {
@@ -591,7 +553,6 @@
             },
           },
         });
->>>>>>> e1b346aa
         const enumResult = await graphql(
           localSchema,
           `
@@ -1433,17 +1394,6 @@
         });
       });
 
-<<<<<<< HEAD
-    describe('variables', () => {
-      it('basic', async () => {
-        const propertyFragment = `
-          propertyById(id: $p1) {
-            id
-            name
-          }
-        `;
-        const bookingFragment = `
-=======
       it('overlapping selections', async () => {
         const propertyFragment1 = `
 fragment PropertyFragment1 on Property {
@@ -1645,7 +1595,6 @@
           }
         `;
         const bookingFragment = `
->>>>>>> e1b346aa
           bookingById(id: $b1) {
             id
             customer {
